"""
This code was originally developed in https://github.com/NSLS-II/eiger-io
and copied (the lazy way, without retaining git history) into this repo.
It has been substantially changed from the original.
"""
from glob import glob
import os
from pathlib import Path

import dask.array
import h5py

from . import HandlerBase


class EigerHandler(HandlerBase):
    EIGER_MD_LAYOUT = {
        'y_pixel_size': 'entry/instrument/detector/y_pixel_size',
        'x_pixel_size': 'entry/instrument/detector/x_pixel_size',
        'detector_distance': 'entry/instrument/detector/detector_distance',
        'incident_wavelength': 'entry/instrument/beam/incident_wavelength',
        'frame_time': 'entry/instrument/detector/frame_time',
        'beam_center_x': 'entry/instrument/detector/beam_center_x',
        'beam_center_y': 'entry/instrument/detector/beam_center_y',
        'count_time': 'entry/instrument/detector/count_time',
        'pixel_mask': 'entry/instrument/detector/detectorSpecific/pixel_mask',
    }
    specs = {'AD_EIGER2', 'AD_EIGER'}

    def __init__(self, fpath, images_per_file=None, frame_per_point=None):
        '''
        Initializer for Eiger handler.

<<<<<<< HEAD
            Parameters
            ----------
            fpath: str
                the partial file path

            images_per_file: int, optional
                images per file. If not set, must set frame_per_point

            frame_per_point: int, optional. If not set, must set
                images_per_file
=======
        Parameters
        ----------
        fpath : str
            the partial file path

        images_per_file : int, optional
            images per file. If not set, must set frame_per_point

        frame_per_point : int, optional. If not set, must set
            images_per_file
>>>>>>> a5b67d1b

        This one is backwards compatible for both versions of resources
        saved in databroker. Old resources used 'frame_per_point' as a
        kwarg. Newer resources call this 'images_per_file'.
        '''
        self._file_prefix = fpath
        if images_per_file is None and frame_per_point is None:
            raise ValueError(
                "Either images_per_file or frame_per_point must be not None.")

        if images_per_file is None:
            # then grab from frame_per_point
            images_per_file = frame_per_point
        self._images_per_file = images_per_file
        self._files = {}

    def __call__(self, seq_id, frame_num=None):
        '''
        This returns data contained in the file.

        Parameters
        ----------
        seq_id: int
            The sequence id of the data

        frame_num: int or None
            If not None, return the frame_num'th image from this
            3D array. Useful for when an event is one image rather
            than a stack. (Editor's note: It's not clear what this original
            docstring was supposed to mean. Is it *ever* not None?)

        Returns
        -------
            A dask array
        '''
        master_path = Path(f'{self._file_prefix}_{seq_id}_master.h5').absolute()
        try:
            file = self._files[master_path]
        except KeyError:
            file = h5py.File(master_path, 'r')
            self._files[master_path] = file

        # TODO This should be captured in documents, not extracted here.
        # This code is retained just in case, but it does not do anything other
        # than set self._md, which has no effect unless the user obtain direct
        # access to the handler instance by reaching into the Filler's cache of
        # them.
        md = {k: file[v][()] for k, v in self.EIGER_MD_LAYOUT.items()}
        # the pixel mask from the eiger contains:
        # 1  -- gap
        # 2  -- dead
        # 4  -- under-responsive
        # 8  -- over-responsive
        # 16 -- noisy
        pixel_mask = md['pixel_mask']
        # pixel_mask[pixel_mask>0] = 1
        # pixel_mask[pixel_mask==0] = 2
        # pixel_mask[pixel_mask==1] = 0
        # pixel_mask[pixel_mask==2] = 1
        md['binary_mask'] = (pixel_mask == 0)
        md['framerate'] = 1. / md['frame_time']
        self._md = md

        try:
            # Eiger firmware v1.3.0 and onwards
            entry = file['entry']['data']
        except KeyError:
            # Older firmwares
            entry = file['entry']

        # Each 'master' file references multiple 'data' files.
        # We just need to know many there are, but here we make
        # a sorted list of their names because it can be handy
        # when things break and we need to debug.
        data_files = sorted([key for key in entry.keys() if key.startswith("data")])

        to_concatenate = []
        for i in range(len(data_files)):
            dataset = entry[f'data_{1 + (i // self._images_per_file):06d}']
            da = dask.array.from_array(dataset)
            to_concatenate.append(da)
        stack = dask.array.concatenate(to_concatenate)
        if frame_num is None:
            return stack
        else:
            return stack[frame_num % self.images_per_file]

    def get_file_list(self, datum_kwargs_gen):
        '''
        Get the file list.

        Receives a list of datum_kwargs for each datum
        '''
        filenames = []
        for dm_kw in datum_kwargs_gen:
            seq_id = dm_kw['seq_id']
            new_filenames = glob(f'{self._file_prefix}_{seq_id}*)
            filenames.extend(new_filenames)

        return filenames

    def get_file_sizes(self, datum_kwargs_gen):
<<<<<<< HEAD
        '''Get the file sizes.
=======
        '''
        Get the file size
>>>>>>> a5b67d1b

        returns size in bytes
        '''
        sizes = []
        file_name = self.get_file_list(datum_kwargs_gen)
        for file in file_name:
            sizes.append(os.path.getsize(file))

        return sizes

    def close(self):
        for file in self._files.values():
            file.close()<|MERGE_RESOLUTION|>--- conflicted
+++ resolved
@@ -31,18 +31,6 @@
         '''
         Initializer for Eiger handler.
 
-<<<<<<< HEAD
-            Parameters
-            ----------
-            fpath: str
-                the partial file path
-
-            images_per_file: int, optional
-                images per file. If not set, must set frame_per_point
-
-            frame_per_point: int, optional. If not set, must set
-                images_per_file
-=======
         Parameters
         ----------
         fpath : str
@@ -53,7 +41,6 @@
 
         frame_per_point : int, optional. If not set, must set
             images_per_file
->>>>>>> a5b67d1b
 
         This one is backwards compatible for both versions of resources
         saved in databroker. Old resources used 'frame_per_point' as a
@@ -156,12 +143,8 @@
         return filenames
 
     def get_file_sizes(self, datum_kwargs_gen):
-<<<<<<< HEAD
-        '''Get the file sizes.
-=======
         '''
         Get the file size
->>>>>>> a5b67d1b
 
         returns size in bytes
         '''
